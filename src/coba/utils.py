#!/usr/bin/env python
# vim: set fileencoding=utf-8 :

# Copyright (c) 2015 Florian Brucker (mail@florianbrucker.de).
#
# Permission is hereby granted, free of charge, to any person obtaining a copy
# of this software and associated documentation files (the "Software"), to deal
# in the Software without restriction, including without limitation the rights
# to use, copy, modify, merge, publish, distribute, sublicense, and/or sell
# copies of the Software, and to permit persons to whom the Software is
# furnished to do so, subject to the following conditions:
#
# The above copyright notice and this permission notice shall be included in
# all copies or substantial portions of the Software.
#
# THE SOFTWARE IS PROVIDED "AS IS", WITHOUT WARRANTY OF ANY KIND, EXPRESS OR
# IMPLIED, INCLUDING BUT NOT LIMITED TO THE WARRANTIES OF MERCHANTABILITY,
# FITNESS FOR A PARTICULAR PURPOSE AND NONINFRINGEMENT. IN NO EVENT SHALL THE
# AUTHORS OR COPYRIGHT HOLDERS BE LIABLE FOR ANY CLAIM, DAMAGES OR OTHER
# LIABILITY, WHETHER IN AN ACTION OF CONTRACT, TORT OR OTHERWISE, ARISING FROM,
# OUT OF OR IN CONNECTION WITH THE SOFTWARE OR THE USE OR OTHER DEALINGS IN
# THE SOFTWARE.

"""
Various utilities.
"""

import errno
import os
import os.path
import re

import pathlib


__all__ = [
    'binary_file_iterator',
    'expand_path',
    'is_in_dir',
    'make_dirs',
    'match_path',
    'normalize_path'
]


def binary_file_iterator(f, block_size=2**20):  # flake8: noqa
    """
    Generator for iterating over binary files in blocks.

    ``f`` is a file opened in binary mode. The generator reads blocks
    from the file, where ``block_size`` is the maximum block size.
    """
    while True:
        block = f.read(block_size)
        if not block:
            return
        yield block


def normalize_path(path):
    """
    Normalize file path.

    ``path`` can either be a string or a :py:class:`pathlib.Path`
    instance.

    The path is normalized using :py:func:`os.path.realpath` and
    :py:func:`os.path.normcase`.

    The return value is a :py:class:`pathlib.Path` instance.
    """
    return pathlib.Path(os.path.normcase(os.path.realpath(str(path))))


def is_in_dir(candidate, parent):
    """
    Check if a path is inside a directory.

    ``candidate`` is a path to a file or directory and ``parent`` is
    a directory path. If ``candidate`` is within ``parent`` the function
    returns ``True``, otherwise it returns ``False``.

    Note that the inclusion check is strict, i.e. if
    ``candidate == parent`` then the function returns ``False``.
    """
    return pathlib.Path(parent) in pathlib.Path(candidate).parents


def match_path(pattern, path):
    r"""
    Advanced wildcard-based path matching.

    This function is similar to those provided by Python's ``fnmatch``
    module but provides additional features inspired by the git's
    ignore patterns:

    * A single ``*`` matches 0 or more arbitrary characters, except
      ``/``.

    * A ``?`` matches exactly 1 arbitrary character, except ``/``.

    Double asterisks (``**``) are used for matching multiple
    directories:

    * A trailing ``/**`` matches everything in the preceeding
      directory. For example, ``abc/**`` matches ``abc``, ``abc/``, and
      ``abc/def/ghi``.

    * A leading ``**/`` matches in all directories. For example,
      ``**/abc`` matches ``abc``, ``/abc``, ``123/abc``, and
      ``123/456/abc``.

    * ``/**/`` matches one or more directories. For example,
      ``abc/**/def`` matches ``abc/def``, ``abc/123/def``, and
      ``abc/123/456/def`` but not ``abcdef``.

    Any other use of ``**`` raises a ``ValueError``.

    Any special character can be escaped using ``\``: ``\*`` matches
    ``*`` but not ``foo``. To match a single ``\`` use ``\\``.
    """
    i = 0
    parts = []
    suffix = ''
    if pattern.startswith('**/'):
        parts.append('(.*/)?')
        i = 3
    while pattern.endswith('/**'):
        suffix = '(/.*)?'
        pattern = pattern[:-3]
    while i < len(pattern):
        c = pattern[i]
        if pattern[i:i + 4] == '/**/':
            parts.append('/(.*/)?')
            i += 4
        elif c == '*':
            if pattern[i:i + 2] == '**':
                raise ValueError(('Invalid pattern (illegal use of "**" at ' +
                                 'position %d).') % (i + 1))
            parts.append('[^/]*')
            i += 1
        elif c == '?':
            parts.append('[^/]')
            i += 1
        elif c == '\\':
            if i == len(pattern) - 1:
                raise ValueError(('Invalid pattern (illegal use of "\\" at ' +
                                 'position %d).') % (i + 1))
            parts.append(re.escape(pattern[i + 1]))
            i += 2
        else:
            parts.append(re.escape(c))
            i += 1
    regex = ''.join(parts) + suffix + '\Z(?s)'
    return re.match(regex, str(path)) is not None
<<<<<<< HEAD
=======


def make_dirs(path):
    """
    Like ``os.makedirs``, but without error if the directory exists.
    """
    try:
        os.makedirs(path)
    except OSError as e:
        if e.errno != errno.EEXIST:
            raise


def expand_path(path):
    """
    Expand ``~`` and environment variables in a path.

    This is a combination of ``os.path.expanduser`` and
    ``os.path.expandvars``.
    """
    return os.path.expandvars(os.path.expanduser(path))
>>>>>>> a5068eb6
<|MERGE_RESOLUTION|>--- conflicted
+++ resolved
@@ -153,13 +153,14 @@
             i += 1
     regex = ''.join(parts) + suffix + '\Z(?s)'
     return re.match(regex, str(path)) is not None
-<<<<<<< HEAD
-=======
 
 
 def make_dirs(path):
     """
-    Like ``os.makedirs``, but without error if the directory exists.
+    Create directories.
+
+    Like :py:func:`os.makedirs`, but without error if the directory
+    exists.
     """
     try:
         os.makedirs(path)
@@ -172,8 +173,7 @@
     """
     Expand ``~`` and environment variables in a path.
 
-    This is a combination of ``os.path.expanduser`` and
-    ``os.path.expandvars``.
+    This is a combination of :py:func:`os.path.expanduser` and
+    :py:func:`os.path.expandvars`.
     """
     return os.path.expandvars(os.path.expanduser(path))
->>>>>>> a5068eb6
